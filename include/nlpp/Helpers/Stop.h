#pragma once

#include "Helpers.h"


namespace nlpp
{

namespace stop
{

namespace impl
{

template <class Impl, typename Float>
struct GradientOptimizer
{
    GradientOptimizer(int maxIterations_ = 1000, double xTol = 1e-4, double fTol = 1e-4, double gTol = 1e-4) : 
                      maxIterations_(maxIterations_), xTol(xTol), fTol(fTol), gTol(gTol), initialized(false) {}

    void initialize ()
    {
        initialized = false;
    }


    template <class Stop, class Output, class V>
    bool operator () (const params::Optimizer<Stop, Output>& optimizer,
                      const Eigen::MatrixBase<V>& x, double fx, const Eigen::MatrixBase<V>& gx) 
    {
        bool doStop = false;

        if(initialized)
        {
            bool fStop = std::abs(fx - fx0) < fTol;
            bool xStop = (::nlpp::impl::cast<Float>(x) - x0).norm() < xTol;
            bool gStop = gx.norm() < gTol;

            doStop = static_cast<Impl&>(*this).stop(xStop, fStop, gStop);
        }

        fx0 = fx;
        x0 = ::nlpp::impl::cast<Float>(x);
        gx0 = ::nlpp::impl::cast<Float>(gx);
        initialized = true;

        return doStop;
    }


    int maxIterations () { return maxIterations_; }



    Float fx0;

    VecX<Float> x0;

    VecX<Float> gx0;


    int maxIterations_;      ///< Maximum number of outer iterations

	Float xTol;            ///< Minimum tolerance on the norm of the input (@c x) between iterations

	Float fTol;            ///< Minimum tolerance on the value of the function (@c x) between iterations

    Float gTol;            ///< Minimum tolerance on the norm of the gradient (@c g) between iterations

    bool initialized;
};


} // namespace impl



template <bool Exclusive, typename Float>
struct GradientOptimizer : public impl::GradientOptimizer<GradientOptimizer<Exclusive, Float>, Float>
{
    using impl::GradientOptimizer<GradientOptimizer<Exclusive, Float>, Float>::GradientOptimizer;

    bool stop (double xStop, double fStop, double gStop)
    {
        return xStop && fStop && gStop;
    }
};


template <typename Float>
struct GradientOptimizer<false, Float> : public impl::GradientOptimizer<GradientOptimizer<false, Float>, Float>
{
    using impl::GradientOptimizer<GradientOptimizer<false, Float>, Float>::GradientOptimizer;

    bool stop (double xStop, double fStop, double gStop)
    {
        return xStop || fStop || gStop;
    }
};


template <typename Float = types::Float>
struct GradientNorm
{
    GradientNorm (int maxIterations_ = 1e3, Float norm = 1e-4) : maxIterations_(maxIterations_), norm(norm)
    {
    }

    void initialize ()
    {
    }


    template <class Stop, class Output, class V>
    bool operator () (const params::Optimizer<Stop, Output>& optimizer, const Eigen::MatrixBase<V>&, double, const Eigen::MatrixBase<V>& gx) 
    {
        return (gx.norm() / gx.size()) < norm;
    }


    int maxIterations () { return maxIterations_; }


    int maxIterations_;
    Float norm;
};




namespace poly
{

template <class V = ::nlpp::Vec>
struct GradientOptimizerBase : public ::nlpp::poly::CloneBase<GradientOptimizerBase<V>>
{
    virtual ~GradientOptimizerBase () {}

    using Float = ::nlpp::impl::Scalar<V>;

    virtual void initialize () = 0;

    virtual bool operator () (const nlpp::params::poly::Optimizer_&, const Eigen::Ref<const V>&, Float, const Eigen::Ref<const V>&) = 0;

    virtual int maxIterations () = 0;
};


template <bool Exclusive = true, class V = ::nlpp::Vec>
struct GradientOptimizer : public GradientOptimizerBase<V>,
                           public ::nlpp::stop::GradientOptimizer<Exclusive, ::nlpp::impl::Scalar<V>>
{
    using Float = ::nlpp::impl::Scalar<V>;
    using Impl = ::nlpp::stop::GradientOptimizer<Exclusive, ::nlpp::impl::Scalar<V>>;
    using Impl::Impl;
    using Impl::xTol;
    using Impl::gTol;
    using Impl::fTol;


    virtual void initialize ()
    {
        Impl::initialize();
    }

    virtual bool operator () (const nlpp::params::poly::Optimizer_& optimizer, const Eigen::Ref<const V>& x, Float fx, const Eigen::Ref<const V>& gx)
    {
        return Impl::operator()(optimizer, x, fx, gx);
    }

    virtual int maxIterations () { return Impl::maxIterations(); }


    virtual GradientOptimizer* clone_impl () const { return new GradientOptimizer(*this); }
};


template <class V = ::nlpp::Vec>
struct GradientNorm : public GradientOptimizerBase<V>,
                      public ::nlpp::stop::GradientNorm<::nlpp::impl::Scalar<V>>
{
    using Float = ::nlpp::impl::Scalar<V>;
    using Impl = ::nlpp::stop::GradientNorm<Float>;
    using Impl::Impl;


    virtual void initialize ()
    {
        Impl::initialize();
    }

    virtual bool operator () (const nlpp::params::poly::Optimizer_& optimizer, const Eigen::Ref<const V>& x, Float fx, const Eigen::Ref<const V>& gx)
    {
        return Impl::operator()(optimizer, x, fx, gx);
    }

    virtual int maxIterations () { return Impl::maxIterations(); }

    virtual GradientNorm* clone_impl () const { return new GradientNorm(*this); }
};



enum Stops { IMPROVEMENT_ANY, IMPROVEMENT_ALL, GRADIENT_NORM };

static constexpr std::array<const char*, 3> stopNames = { "improvement_any", "improvement_all" "gradient_norm" };


template <class V>
struct GradientOptimizer_ : public ::nlpp::poly::PolyClass<GradientOptimizerBase<V>>
{
    NLPP_USING_POLY_CLASS(GradientOptimizer_, Base, ::nlpp::poly::PolyClass<GradientOptimizerBase<V>>);
<<<<<<< HEAD
=======
    using Float = ::nlpp::impl::Scalar<V>;
>>>>>>> 5fdcf519

    GradientOptimizer_ () : Base(std::make_unique<GradientOptimizer<true, V>>()) {}


    void initialized ()
    {
        impl->initialize();
    }

    bool operator () (const nlpp::params::poly::Optimizer_& optimizer, const Eigen::Ref<const V>& x, Float fx, const Eigen::Ref<const V>& gx)
    {
        return impl->operator()(optimizer, x, fx, gx);
    }

    int maxIterations () { return impl->maxIterations(); }


    void set (Stops stop)
    {
        handy::print(stop);
        switch(stop)
        {
            case IMPROVEMENT_ANY: impl = std::make_unique<GradientOptimizer<false, V>>(); break;
            case IMPROVEMENT_ALL: impl = std::make_unique<GradientOptimizer<true, V>>();  break;
            case GRADIENT_NORM:   impl = std::make_unique<GradientNorm<V>>();             break;
        }
    }

    void set (std::string stop)
    {
        set(Stops(handy::find(stopNames, handy::transform(stop, stop, ::tolower)) - std::begin(stopNames)));
    }

    void set (int stop)
    {
        set(Stops(stop));
    }
};


} // namespace poly

} // namespace stop

} // namespace nlpp<|MERGE_RESOLUTION|>--- conflicted
+++ resolved
@@ -210,10 +210,7 @@
 struct GradientOptimizer_ : public ::nlpp::poly::PolyClass<GradientOptimizerBase<V>>
 {
     NLPP_USING_POLY_CLASS(GradientOptimizer_, Base, ::nlpp::poly::PolyClass<GradientOptimizerBase<V>>);
-<<<<<<< HEAD
-=======
-    using Float = ::nlpp::impl::Scalar<V>;
->>>>>>> 5fdcf519
+    using Float = ::nlpp::impl::Scalar<V>;
 
     GradientOptimizer_ () : Base(std::make_unique<GradientOptimizer<true, V>>()) {}
 
